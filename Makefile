--- conflicted
+++ resolved
@@ -1,10 +1,5 @@
-<<<<<<< HEAD
-SOURCE ?= file go_bindata github aws_s3 google_cloud_storage godoc_vfs gitlab
+SOURCE ?= file go_bindata github github_ee aws_s3 google_cloud_storage godoc_vfs gitlab
 DATABASE ?= postgres mysql redshift cassandra spanner cockroachdb clickhouse mongodb sqlserver oracle
-=======
-SOURCE ?= file go_bindata github github_ee aws_s3 google_cloud_storage godoc_vfs gitlab
-DATABASE ?= postgres mysql redshift cassandra spanner cockroachdb clickhouse mongodb sqlserver
->>>>>>> 14a3bcda
 VERSION ?= $(shell git describe --tags 2>/dev/null | cut -c 2-)
 TEST_FLAGS ?=
 REPO_OWNER ?= $(shell cd .. && basename "$$(pwd)")
